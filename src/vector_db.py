import os
from typing import Dict, Any, List, Optional
from datetime import datetime
import numpy as np
import chromadb
import chromadb.utils.embedding_functions as embedding_functions


<<<<<<< HEAD

=======
        
>>>>>>> b243a108
class SimpleVectorDB:
    def __init__(self, db_path="./data/chroma_db"):
        """
        Initialize the Vector Databse that can manage multiple collections
        
        Args:
            db_path: Path to store the ChromaDB database
        """
        # Create directory if it doesn't exist
        os.makedirs(db_path, exist_ok=True)
        
        # Initialize ChromaDB client (one database instance)
        self.client = chromadb.PersistentClient(path=db_path)
        self.db_path = db_path
        self.current_collection = None
        self.current_collection_name = None
        
        print(f"Vector DB initialized at: {db_path}")
        print(f"Persistence enabled: Data will be saved to disk")
    
    def create_collection(self, collection_name: str, description: str = ""):
        """
        Create or get an existing collection
        
        Args:
            collection_name: Name of the collection
            description: Description of what this collection contains
            
        Returns:
            The collection object
        """
        metadata = {"description": description} if description else {}
        
<<<<<<< HEAD
        multimodal_cohere_ef = embedding_functions.CohereEmbeddingFunction(
=======
        multimodal_cohere_ef =  embedding_functions.CohereEmbeddingFunction(
>>>>>>> b243a108
            model_name="embed-v4.0",
            api_key=os.getenv("COHERE_API_KEY"),
        )   


        # collection with distance metric, COSINE similarity
        collection = self.client.get_or_create_collection(
            name=collection_name,
            metadata=metadata,
            embedding_function=multimodal_cohere_ef,
            configuration={
                "hnsw": {
                    "space": "cosine",
                    "ef_construction": 100 # default. controls how well the index is constructed. 

                }
            }
        )
        
        print(f"Collection '{collection_name}' ready")
        return collection
    
    def use_collection(self, collection_name: str, description: str = ""):
        """
        Set the current working collection
        
        Args:
            collection_name: Name of the collection to use
            description: Description for new collections
        """
        self.current_collection = self.create_collection(collection_name, description)
        self.current_collection_name = collection_name
        print(f"Now using collection: {collection_name}")
    
    def list_collections(self) -> List[str]:
        """
        List all collections in the database
        
        Returns:
            List of collection names
        """
        collections = self.client.list_collections()
        collection_names = [col.name for col in collections]
        
        print(f"Available collections: {collection_names}")
        return collection_names
    
    def get_collection_info(self) -> Dict[str, Any]:
        """
        Get information about all collections
        
        Returns:
            Dictionary with collection info
        """
        collections = self.client.list_collections()
        info = {}
        
        for col in collections:
            info[col.name] = {
                "count": col.count(),
                "metadata": col.metadata
            }
        
        print(f"Database contains {len(info)} collections:")
        for name, details in info.items():
            print(f"  • {name}: {details['count']} items - {details['metadata'].get('description', 'No description')}")
        
        return info
    
    def add_image_embedding(
        self,
        embedding_id: str,
        image_embedding: List[float],
        question: str,
        answerability: str,
        question_type: str,
        image_url: str,
        crowd_answers: List[str],
        crowd_majority: str,
        collection_name: Optional[str] = None
    ) -> str:
        """
        Add an image embedding to a collection
        
        Args:
            embedding_id: Specific ID for this embedding
            image_embedding: The multimodal embedding of the image
            question: The visual question the user asked
            answerability: Whether the question is answerable
            question_type: Type of question
            image_url: Original VizWiz image URL
            crowd_answers: List of crowd-sourced answers
            crowd_majority: The majority crowd answer
            collection_name: Optional collection name (uses current if None)
            
        Returns:
            The embedding ID that was used
        """
        try:
            # Use specified collection or current collection
            if collection_name:
                collection = self.create_collection(collection_name)
            elif self.current_collection:
                collection = self.current_collection
            else:
                # Default collection for backward compatibility
                collection = self.create_collection("default_embeddings", "Default image embeddings")
                self.current_collection = collection
                self.current_collection_name = "default_embeddings"
            
            # Create metadata with all VizWiz fields
            metadata = {
                "question": question,
                "timestamp": datetime.now().isoformat(),
                "id": embedding_id,
                "answerability": answerability,
                "question_type": question_type,
                "image_url": image_url,
                "crowd_answers": "|".join(crowd_answers) if crowd_answers else "",
                "crowd_majority": crowd_majority
            }
            
            # Add embedding to collection with the specific ID (FIXED: embeddings must be a list)
            collection.add(
                embeddings=image_embedding,  
                metadatas=[metadata],
                ids=[embedding_id]
            )
            
            collection_name_used = collection_name or self.current_collection_name or "default_embeddings"
            print(f"Added embedding {embedding_id} to collection '{collection_name_used}' (persisted to disk)")
            return embedding_id
            
        except Exception as e:
            print(f"Error adding embedding {embedding_id}: {e}")
            raise
    
    def search_similar_images(
        self, 
        query_embedding: List[float], 
        n_results: int = 5,
        collection_name: Optional[str] = None
    ) -> Dict[str, Any]:
        """
        Find similar image embeddings in a collection
        
        Args:
            query_embedding: The embedding to search for
            n_results: Number of similar images to return
            collection_name: Optional collection name (uses current if None)
            
        Returns:
            Dictionary with search results
        """
        try:
            # Use specified collection or current collection
            if collection_name:
                collection = self.create_collection(collection_name)
            elif self.current_collection:
                collection = self.current_collection
            else:
                raise ValueError("No collection specified and no current collection set. Use use_collection() first.")
            
            # normalize query embedding for COSINE similarity
            norm_query = (np.array(query_embedding) / np.linalg.norm(query_embedding)).tolist()
            
            results = collection.query(
                query_embeddings=[norm_query],
                n_results=n_results
            )
            
            # Format results
            similar_images = []
            for i, embedding_id in enumerate(results["ids"][0]):
                similar_images.append({
                    "id": embedding_id,
                    "distance": results["distances"][0][i],
                    "metadata": results["metadatas"][0][i]
                })
            
            return {
                "similar_images": similar_images,
                "count": len(similar_images),
                "collection": collection_name or self.current_collection_name
            }
        except Exception as e:
            print(f"Error searching collection: {e}")
            return {"similar_images": [], "count": 0, "error": str(e)}
    
    def check_if_exists(self, embedding_id: str, collection_name: Optional[str] = None) -> bool:
        """
        Check if an embedding with this ID already exists in a collection
        
        Args:
            embedding_id: The ID to check
            collection_name: Optional collection name (uses current if None)
            
        Returns:
            True if exists, False otherwise
        """
        try:
            # Use specified collection or current collection
            if collection_name:
                collection = self.create_collection(collection_name)
            elif self.current_collection:
                collection = self.current_collection
            else:
                return False
            
            result = collection.get(ids=[embedding_id])
            return len(result["ids"]) > 0
        except:
            return False
    
    def get_collection_stats(self, collection_name: Optional[str] = None) -> Dict[str, Any]:
        """
        Get statistics about a specific collection
        
        Args:
            collection_name: Optional collection name (uses current if None)
            
        Returns:
            Dictionary with collection statistics
        """
        try:
            # Use specified collection or current collection
            if collection_name:
                collection = self.create_collection(collection_name)
                name = collection_name
            elif self.current_collection:
                collection = self.current_collection
                name = self.current_collection_name
            else:
                return {"total_images": 0, "collection_name": "None", "error": "No collection specified"}
            
            count = collection.count()
            return {
                "total_images": count,
                "collection_name": name,
                "persisted": True
            }
        except Exception as e:
            return {"total_images": 0, "collection_name": "Error", "error": str(e)}
    
    def verify_persistence(self) -> Dict[str, Any]:
        """
        Verify that data is properly persisted to disk
        
        Returns:
            Dictionary with persistence verification info
        """
        try:
            # Check if database directory exists
            db_exists = os.path.exists(self.db_path)
            
            # Check if there are any files in the database directory
            db_files = []
            if db_exists:
                db_files = os.listdir(self.db_path)
            
            # Get collection info
            collections = self.list_collections()
            
            result = {
                "database_path": self.db_path,
                "database_exists": db_exists,
                "database_files": db_files,
                "collections_count": len(collections),
                "collections": collections,
                "persistence_working": db_exists and len(db_files) > 0
            }
            
            print(f"Persistence Status:")
            print(f"  Database path: {self.db_path}")
            print(f"  Database exists: {db_exists}")
            print(f"  Files in database: {len(db_files)}")
            print(f"  Collections: {len(collections)}")
            print(f"  Persistence working: {result['persistence_working']}")
            
            return result
            
        except Exception as e:
            print(f"Error verifying persistence: {e}")
            return {"error": str(e), "persistence_working": False}
    
    def delete_collection(self, collection_name: str):
        """
        Delete a collection
        
        Args:
            collection_name: Name of collection to delete
        """
        try:
            self.client.delete_collection(collection_name)
            print(f"Deleted collection: {collection_name} (change persisted to disk)")
            
            # Reset current collection if it was deleted
            if self.current_collection_name == collection_name:
                self.current_collection = None
                self.current_collection_name = None
        except Exception as e:
            print(f"Error deleting collection {collection_name}: {e}")


if __name__ == "__main__":
    # Quick test of multi-collection functionality and persistence
    db = SimpleVectorDB()
    
    # Verify persistence is working
    db.verify_persistence()
    
    # Show available collections
    db.list_collections()
    
    print("\n✅ Multi-collection Vector DB ready with persistence! 💾🗂️")<|MERGE_RESOLUTION|>--- conflicted
+++ resolved
@@ -6,11 +6,7 @@
 import chromadb.utils.embedding_functions as embedding_functions
 
 
-<<<<<<< HEAD
-
-=======
-        
->>>>>>> b243a108
+        
 class SimpleVectorDB:
     def __init__(self, db_path="./data/chroma_db"):
         """
@@ -44,11 +40,7 @@
         """
         metadata = {"description": description} if description else {}
         
-<<<<<<< HEAD
-        multimodal_cohere_ef = embedding_functions.CohereEmbeddingFunction(
-=======
         multimodal_cohere_ef =  embedding_functions.CohereEmbeddingFunction(
->>>>>>> b243a108
             model_name="embed-v4.0",
             api_key=os.getenv("COHERE_API_KEY"),
         )   
